package user

import (
	"context"
	"database/sql"
	"fmt"
	"strings"
	"time"

	"github.com/pkg/errors"

	"github.com/crossplane-contrib/provider-sql/apis/hana/v1alpha1"
	"github.com/crossplane-contrib/provider-sql/pkg/clients/hana"
	"github.com/crossplane-contrib/provider-sql/pkg/clients/xsql"
)

const (
	errSelectUser  = "cannot select user"
	errCreateUser  = "cannot create user"
	errDropUser    = "cannot drop user"
	errGetPassword = "cannot get user password"
)

// Client struct holds the connection to the db
type Client struct {
	db xsql.DB
}

// New creates a new db client
func New(creds map[string][]byte) Client {
	return Client{
		db: hana.New(creds),
	}
}

// Observe checks the state of the user
func (c Client) Observe(ctx context.Context, parameters *v1alpha1.UserParameters) (*v1alpha1.UserObservation, error) {

	observed := &v1alpha1.UserObservation{
		Username:               "",
		RestrictedUser:         false,
		LastPasswordChangeTime: "",
		CreatedAt:              "",
		Privileges:             nil,
		Roles:                  nil,
		Parameters:             make(map[string]string),
		Usergroup:              "",
	}

	query := "SELECT USER_NAME, " +
		"USERGROUP_NAME, " +
		"CREATE_TIME, " +
		"LAST_PASSWORD_CHANGE_TIME, " +
		"IS_RESTRICTED " +
		"FROM SYS.USERS " +
		"WHERE USER_NAME = ?"
	err := c.db.Scan(ctx, xsql.Query{
		String:     query,
		Parameters: []interface{}{parameters.Username}},
		&observed.Username,
		&observed.Usergroup,
		&observed.CreatedAt,
		&observed.LastPasswordChangeTime,
		&observed.RestrictedUser,
	)
	observed.CreatedAt = formatTime(observed.CreatedAt)
	observed.LastPasswordChangeTime = formatTime(observed.LastPasswordChangeTime)
	if xsql.IsNoRows(err) {
		return observed, nil
	}
	if err != nil {
		return observed, errors.Wrap(err, errSelectUser)
	}

	queryParams := "SELECT USER_NAME, " +
		"PARAMETER, " +
		"VALUE " +
		"FROM SYS.USER_PARAMETERS " +
		"WHERE USER_NAME = ?"
<<<<<<< HEAD
	rows, err2 := c.db.Query(ctx, xsql.Query{String: queryParams, Parameters: []interface{}{parameters.Username}})
	if xsql.IsNoRows(err2) {
		return observed, nil
	}
=======

	rows, err := c.db.Query(ctx, xsql.Query{String: queryParams, Parameters: []interface{}{parameters.Username}})

	if err != nil {
		return observed, errors.Wrap(err, errSelectUser)
	}

	defer rows.Close() //nolint:errcheck

>>>>>>> 552ca4fc
	for rows.Next() {
		var username, key, value string
		rowErr := rows.Scan(&username, &key, &value)
		if rowErr == nil {
			observed.Parameters[key] = value
		}
	}
	if err2 != nil {
		return observed, errors.Wrap(err2, errSelectUser)
	}

	queryPrivileges := "SELECT GRANTEE, GRANTEE_TYPE, PRIVILEGE FROM GRANTED_PRIVILEGES WHERE GRANTEE = ? AND GRANTEE_TYPE = 'USER'"
	privRows, err3 := c.db.Query(ctx, xsql.Query{String: queryPrivileges, Parameters: []interface{}{parameters.Username}})
	if xsql.IsNoRows(err3) {
		return observed, nil
	}
	for privRows.Next() {
		var grantee, granteeType, privilege string
		rowErr := privRows.Scan(&grantee, &granteeType, &privilege)
		if rowErr == nil {
			observed.Privileges = append(observed.Privileges, privilege)
		}
	}
	if err3 != nil {
		return observed, errors.Wrap(err3, errSelectUser)
	}

	queryRoles := "SELECT GRANTEE, GRANTEE_TYPE, ROLE_SCHEMA_NAME, ROLE_NAME FROM GRANTED_ROLES WHERE GRANTEE = ? AND GRANTEE_TYPE = 'USER'"
	roleRows, err4 := c.db.Query(ctx, xsql.Query{String: queryRoles, Parameters: []interface{}{parameters.Username}})
	if xsql.IsNoRows(err4) {
		return observed, nil
	}
	for roleRows.Next() {
		var grantee, granteeType, roleName string
		var roleSchemaName sql.NullString
		rowErr := roleRows.Scan(&grantee, &granteeType, &roleSchemaName, &roleName)
		if rowErr == nil {
			if roleSchemaName.Valid {
				roleName = fmt.Sprintf("%s.%s", roleSchemaName.String, roleName)
			}
			observed.Roles = append(observed.Roles, roleName)
		}
	}
	if err4 != nil {
		return observed, errors.Wrap(err4, errSelectUser)
	}

	if rows.Err() != nil {
		return observed, errors.Wrap(err, errSelectUser)
	}

	return observed, nil
}

func formatTime(inTime string) string {
	t, timeErr := time.Parse(time.RFC3339, inTime)
	if timeErr == nil {
		return t.Format("2006-01-02 15:04:05")
	}
	return inTime
}

// Create a new user
func (c Client) Create(ctx context.Context, parameters *v1alpha1.UserParameters, args ...any) error {

	query := fmt.Sprintf("CREATE %sUSER %s", ternary(parameters.RestrictedUser, "RESTRICTED ", ""), parameters.Username)

	password := parameters.Authentication.Password
	if password.PasswordSecretRef != nil {
		passwrd := args[0].(string)
		if passwrd == "" {
			return errors.New(errGetPassword)
		}
		query += fmt.Sprintf(" PASSWORD \"%s\" %s", passwrd, ternary(password.ForceFirstPasswordChange, "", "NO FORCE_FIRST_PASSWORD_CHANGE"))
	}

	validParams := []string{"CLIENT", "LOCALE", "TIME ZONE", "EMAIL ADDRESS", "STATEMENT MEMORY LIMIT", "STATEMENT THREAD LIMIT"}

	if len(parameters.Parameters) > 0 {
		query += " SET PARAMETER"
		for key, value := range parameters.Parameters {
			key = strings.ToUpper(key)
			if contains(validParams, key) {
				query += fmt.Sprintf(" %s = '%s',", key, value)
			}
		}
		query = strings.TrimSuffix(query, ",")
	}

	if parameters.Usergroup != "" {
		query += fmt.Sprintf(" SET USERGROUP %s", parameters.Usergroup)
	}

	err := c.db.Exec(ctx, xsql.Query{String: query})

	if err != nil {
		return errors.Wrap(err, errCreateUser)
	}

	if len(parameters.Privileges) > 0 {
		queryPrives := "GRANT"
		for _, privilege := range parameters.Privileges {
			queryPrives += fmt.Sprintf(" %s,", privilege)
		}
		queryPrives = strings.TrimSuffix(queryPrives, ",")
		queryPrives += fmt.Sprintf(" TO %s", parameters.Username)
		err2 := c.db.Exec(ctx, xsql.Query{String: queryPrives})
		if err2 != nil {
			return errors.Wrap(err2, errCreateUser)
		}
	}

	if len(parameters.Roles) > 0 {
		queryRoles := "GRANT"
		for _, role := range parameters.Roles {
			queryRoles += fmt.Sprintf(" %s,", role)
		}
		queryRoles = strings.TrimSuffix(queryRoles, ",")
		queryRoles += fmt.Sprintf(" TO %s", parameters.Username)
		err3 := c.db.Exec(ctx, xsql.Query{String: queryRoles})
		if err3 != nil {
			return errors.Wrap(err3, errCreateUser)
		}
	}

	return nil
}

// UpdatePassword returns an error about not being able to update the password
func (c Client) UpdatePassword(ctx context.Context, username string, password string, forceFirstPasswordChange bool) error {
	query := fmt.Sprintf("ALTER USER %s PASSWORD \"%s\" %s", username, password, ternary(forceFirstPasswordChange, "", "NO FORCE_FIRST_PASSWORD_CHANGE"))
	err := c.db.Exec(ctx, xsql.Query{String: query})

	if err != nil {
		return errors.Wrap(err, "cannot update user password")
	}
	return nil
}

<<<<<<< HEAD
func (c Client) UpdateRolesOrPrivileges(ctx context.Context, username string, rolesOrPrivilegesToGrant, RolesOrPrivilegesToRevoke []string) error {

	if len(rolesOrPrivilegesToGrant) > 0 {
		query := "GRANT"
		for _, roleOrPrivilege := range rolesOrPrivilegesToGrant {
			query += fmt.Sprintf(" %s,", roleOrPrivilege)
		}
		query = strings.TrimSuffix(query, ",")
		query += fmt.Sprintf(" TO %s", username)
		err := c.db.Exec(ctx, xsql.Query{String: query})
		if err != nil {
			return errors.Wrap(err, "failed to grant privileges/roles")
		}
	}

	if len(RolesOrPrivilegesToRevoke) > 0 {
		query := "REVOKE"
		for _, roleOrPrivilege := range RolesOrPrivilegesToRevoke {
			query += fmt.Sprintf(" %s,", roleOrPrivilege)
		}
		query = strings.TrimSuffix(query, ",")
		query += fmt.Sprintf(" FROM %s", username)
		err := c.db.Exec(ctx, xsql.Query{String: query})
		if err != nil {
			return errors.Wrap(err, "failed to revoke privileges/roles")
		}
	}

	return nil
}

=======
// UpdateParameters updates the parameters of the user
>>>>>>> 552ca4fc
func (c Client) UpdateParameters(ctx context.Context, username string, parametersToSet map[string]string, parametersToClear map[string]string) error {
	query := fmt.Sprintf("ALTER USER %s", username)

	validParams := []string{"CLIENT", "LOCALE", "TIME ZONE", "EMAIL ADDRESS", "STATEMENT MEMORY LIMIT", "STATEMENT THREAD LIMIT"}

	if len(parametersToSet) > 0 {
		query += " SET PARAMETER"
		for key, value := range parametersToSet {
			key = strings.ToUpper(key)
			if contains(validParams, key) {
				query += fmt.Sprintf(" %s = '%s',", key, value)
			}
		}
		query = strings.TrimSuffix(query, ",")
	}

	if len(parametersToClear) > 0 {
		query += " CLEAR PARAMETER"
		for key := range parametersToClear {
			key = strings.ToUpper(key)
			if contains(validParams, key) {
				query += fmt.Sprintf(" %s,", key)
			}
		}
		query = strings.TrimSuffix(query, ",")
	}

	err := c.db.Exec(ctx, xsql.Query{String: query})

	if err != nil {
		return errors.Wrap(err, "cannot update user parameters")
	}
	return nil
}

// UpdateUsergroup updates the usergroup of the user
func (c Client) UpdateUsergroup(ctx context.Context, username string, usergroup string) error {
	query := fmt.Sprintf("ALTER USER %s", username)

	if usergroup != "" {
		query += fmt.Sprintf(" SET USERGROUP %s", usergroup)
	} else {
		query += " UNSET USERGROUP"
	}

	err := c.db.Exec(ctx, xsql.Query{String: query})

	if err != nil {
		return errors.Wrap(err, "cannot update user usergroup")
	}
	return nil
}

// Delete deletes the user
func (c Client) Delete(ctx context.Context, parameters *v1alpha1.UserParameters) error {

	query := fmt.Sprintf("DROP USER %s", parameters.Username)

	err := c.db.Exec(ctx, xsql.Query{String: query})

	if err != nil {
		return errors.Wrap(err, errDropUser)
	}

	return nil
}

func ternary(condition bool, trueValue interface{}, falseValue interface{}) interface{} {
	if condition {
		return trueValue
	}
	return falseValue
}

func contains(arr []string, str string) bool {
	for _, a := range arr {
		if a == str {
			return true
		}
	}
	return false
}<|MERGE_RESOLUTION|>--- conflicted
+++ resolved
@@ -4,10 +4,9 @@
 	"context"
 	"database/sql"
 	"fmt"
+	"github.com/pkg/errors"
 	"strings"
 	"time"
-
-	"github.com/pkg/errors"
 
 	"github.com/crossplane-contrib/provider-sql/apis/hana/v1alpha1"
 	"github.com/crossplane-contrib/provider-sql/pkg/clients/hana"
@@ -77,22 +76,10 @@
 		"VALUE " +
 		"FROM SYS.USER_PARAMETERS " +
 		"WHERE USER_NAME = ?"
-<<<<<<< HEAD
 	rows, err2 := c.db.Query(ctx, xsql.Query{String: queryParams, Parameters: []interface{}{parameters.Username}})
 	if xsql.IsNoRows(err2) {
 		return observed, nil
 	}
-=======
-
-	rows, err := c.db.Query(ctx, xsql.Query{String: queryParams, Parameters: []interface{}{parameters.Username}})
-
-	if err != nil {
-		return observed, errors.Wrap(err, errSelectUser)
-	}
-
-	defer rows.Close() //nolint:errcheck
-
->>>>>>> 552ca4fc
 	for rows.Next() {
 		var username, key, value string
 		rowErr := rows.Scan(&username, &key, &value)
@@ -232,7 +219,6 @@
 	return nil
 }
 
-<<<<<<< HEAD
 func (c Client) UpdateRolesOrPrivileges(ctx context.Context, username string, rolesOrPrivilegesToGrant, RolesOrPrivilegesToRevoke []string) error {
 
 	if len(rolesOrPrivilegesToGrant) > 0 {
@@ -264,9 +250,7 @@
 	return nil
 }
 
-=======
 // UpdateParameters updates the parameters of the user
->>>>>>> 552ca4fc
 func (c Client) UpdateParameters(ctx context.Context, username string, parametersToSet map[string]string, parametersToClear map[string]string) error {
 	query := fmt.Sprintf("ALTER USER %s", username)
 
