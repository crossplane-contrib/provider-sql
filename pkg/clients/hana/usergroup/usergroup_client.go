--- conflicted
+++ resolved
@@ -53,23 +53,11 @@
 	}
 
 	queryParams := "SELECT USERGROUP_NAME, PARAMETER_NAME, PARAMETER_VALUE FROM SYS.USERGROUP_PARAMETERS WHERE USERGROUP_NAME = ?"
-<<<<<<< HEAD
 	paramRows, err2 := c.db.Query(ctx, xsql.Query{String: queryParams, Parameters: []interface{}{parameters.UsergroupName}})
 	if xsql.IsNoRows(err2) {
 		return observed, nil
 	}
 	for paramRows.Next() {
-=======
-
-	rows, err := c.db.Query(ctx, xsql.Query{String: queryParams, Parameters: []interface{}{parameters.UsergroupName}})
-
-	if err != nil {
-		return observed, errors.Wrap(err, errSelectUsergroup)
-	}
-	defer rows.Close() //nolint:errcheck
-
-	for rows.Next() {
->>>>>>> 552ca4fc
 		var name, parameter, value string
 		rowErr := paramRows.Scan(&name, &parameter, &value)
 		if rowErr == nil {
@@ -80,8 +68,8 @@
 		return observed, errors.Wrap(err1, errSelectUsergroup)
 	}
 
-	if rows.Err() != nil {
-		return observed, errors.Wrap(err, errSelectUsergroup)
+	if paramRows.Err() != nil {
+		return observed, errors.Wrap(err2, errSelectUsergroup)
 	}
 
 	return observed, nil
@@ -121,15 +109,7 @@
 	return nil
 }
 
-<<<<<<< HEAD
 func (c Client) UpdateDisableUserAdmin(ctx context.Context, parameters *v1alpha1.UsergroupParameters) error {
-=======
-// Update updates a usergroup
-func (c Client) Update(ctx context.Context, parameters *v1alpha1.UsergroupParameters, args ...any) error {
-
-	disableUserAdmin, ok1 := args[0].(bool)
-	changedParameters, ok2 := args[1].(map[string]string)
->>>>>>> 552ca4fc
 
 	query := fmt.Sprintf("ALTER USERGROUP %s", parameters.UsergroupName)
 	if parameters.DisableUserAdmin {
