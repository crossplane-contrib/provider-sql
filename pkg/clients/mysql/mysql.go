--- conflicted
+++ resolved
@@ -152,13 +152,6 @@
 		options.Binlog = ptr.To(true)
 	}
 
-<<<<<<< HEAD
-=======
-	if options.Flush == nil {
-		options.Flush = ptr.To(true)
-	}
-
->>>>>>> 4988633b
 	if !*options.Binlog {
 		if err := db.Exec(ctx, xsql.Query{
 			String: "SET sql_log_bin = 0",
