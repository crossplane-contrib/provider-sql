/*
Copyright 2022 The Crossplane Authors.

Licensed under the Apache License, Version 2.0 (the "License");
you may not use this file except in compliance with the License.
You may obtain a copy of the License at

    http://www.apache.org/licenses/LICENSE-2.0

Unless required by applicable law or agreed to in writing, software
distributed under the License is distributed on an "AS IS" BASIS,
WITHOUT WARRANTIES OR CONDITIONS OF ANY KIND, either express or implied.
See the License for the specific language governing permissions and
limitations under the License.
*/

package dbschema

import (
	"context"
<<<<<<< HEAD
	"fmt"
	"github.com/crossplane-contrib/provider-sql/pkg/clients/hana"
	"github.com/crossplane-contrib/provider-sql/pkg/clients/xsql"
	xpv1 "github.com/crossplane/crossplane-runtime/apis/common/v1"
	corev1 "k8s.io/api/core/v1"
=======
>>>>>>> fe9dfc54
	"strings"
	"time"

	xpv1 "github.com/crossplane/crossplane-runtime/apis/common/v1"
	corev1 "k8s.io/api/core/v1"

	"github.com/crossplane-contrib/provider-sql/pkg/clients/hana/dbschema"

	"github.com/pkg/errors"
	"k8s.io/apimachinery/pkg/types"
	ctrl "sigs.k8s.io/controller-runtime"
	"sigs.k8s.io/controller-runtime/pkg/client"

	"github.com/crossplane/crossplane-runtime/pkg/controller"
	"github.com/crossplane/crossplane-runtime/pkg/event"
	"github.com/crossplane/crossplane-runtime/pkg/reconciler/managed"
	"github.com/crossplane/crossplane-runtime/pkg/resource"

	"github.com/crossplane-contrib/provider-sql/apis/hana/v1alpha1"
	apisv1alpha1 "github.com/crossplane-contrib/provider-sql/apis/hana/v1alpha1"
)

const (
	errNotDbSchema  = "managed resource is not a DbSchema custom resource"
	errTrackPCUsage = "cannot track ProviderConfig usage"
	errGetPC        = "cannot get ProviderConfig"
	errNoSecretRef  = "ProviderConfig does not reference a credentials Secret"
	errGetSecret    = "cannot get credentials Secret"
)

// Setup adds a controller that reconciles DbSchema managed resources.
func Setup(mgr ctrl.Manager, o controller.Options) error {
	name := managed.ControllerName(v1alpha1.DbSchemaGroupKind)

	t := resource.NewProviderConfigUsageTracker(mgr.GetClient(), &v1alpha1.ProviderConfigUsage{})
	r := managed.NewReconciler(mgr,
		resource.ManagedKind(v1alpha1.DbSchemaGroupVersionKind),
		managed.WithExternalConnecter(&connector{kube: mgr.GetClient(), usage: t, newClient: dbschema.New}),
		managed.WithLogger(o.Logger.WithValues("controller", name)),
		// managed.WithPollInterval(o.PollInterval),
		managed.WithPollInterval(10*time.Second),
		managed.WithRecorder(event.NewAPIRecorder(mgr.GetEventRecorderFor(name))))

	return ctrl.NewControllerManagedBy(mgr).
		Named(name).
		For(&v1alpha1.DbSchema{}).
		Complete(r)
}

// A connector is expected to produce an ExternalClient when its Connect method
// is called.
type connector struct {
	kube      client.Client
	usage     resource.Tracker
	newClient func(creds map[string][]byte) dbschema.Client
}

// Connect typically produces an ExternalClient by:
// 1. Tracking that the managed resource is using a ProviderConfig.
// 2. Getting the managed resource's ProviderConfig.
// 3. Getting the credentials specified by the ProviderConfig.
// 4. Using the credentials to form a client.
func (c *connector) Connect(ctx context.Context, mg resource.Managed) (managed.ExternalClient, error) {
	cr, ok := mg.(*v1alpha1.DbSchema)
	if !ok {
		return nil, errors.New(errNotDbSchema)
	}

	if err := c.usage.Track(ctx, mg); err != nil {
		return nil, errors.Wrap(err, errTrackPCUsage)
	}

	pc := &apisv1alpha1.ProviderConfig{}
	if err := c.kube.Get(ctx, types.NamespacedName{Name: cr.GetProviderConfigReference().Name}, pc); err != nil {
		return nil, errors.Wrap(err, errGetPC)
	}

	ref := pc.Spec.Credentials.ConnectionSecretRef
	if ref == nil {
		return nil, errors.New(errNoSecretRef)
	}

	s := &corev1.Secret{}
	if err := c.kube.Get(ctx, types.NamespacedName{Namespace: ref.Namespace, Name: ref.Name}, s); err != nil {
		return nil, errors.Wrap(err, errGetSecret)
	}

	return &external{
		client: c.newClient(s.Data),
		kube:   c.kube,
	}, nil
}

// An ExternalClient observes, then either creates, updates, or deletes an
// external resource to ensure it reflects the managed resource's desired state.
type external struct {
	client dbschema.Client
	kube   client.Client
}

func (c *external) Observe(ctx context.Context, mg resource.Managed) (managed.ExternalObservation, error) {
	cr, ok := mg.(*v1alpha1.DbSchema)
	if !ok {
		return managed.ExternalObservation{}, errors.New(errNotDbSchema)
	}

	parameters := &v1alpha1.DbSchemaParameters{
		Name: strings.ToUpper(cr.Spec.ForProvider.Name),
	}

	observed, err := c.client.Observe(ctx, parameters)

	if err != nil {
		return managed.ExternalObservation{}, err
	}

	if observed.Name != parameters.Name {
		return managed.ExternalObservation{ResourceExists: false}, nil
	}

	cr.SetConditions(xpv1.Available())

	cr.SetConditions(xpv1.Available())

	return managed.ExternalObservation{
		ResourceExists:   true,
		ResourceUpToDate: true,
	}, nil
}

func (c *external) Create(ctx context.Context, mg resource.Managed) (managed.ExternalCreation, error) {
	cr, ok := mg.(*v1alpha1.DbSchema)
	if !ok {
		return managed.ExternalCreation{}, errors.New(errNotDbSchema)
	}

	parameters := &v1alpha1.DbSchemaParameters{
		Name:  cr.Spec.ForProvider.Name,
		Owner: cr.Spec.ForProvider.Owner,
	}

<<<<<<< HEAD
	query := fmt.Sprintf("CREATE SCHEMA %s", parameters.Name)

	if parameters.Owner != "" {
		query += fmt.Sprintf(" OWNED BY %s", parameters.Owner)
	}

	err := c.db.Exec(ctx, xsql.Query{String: query})
=======
	cr.SetConditions(xpv1.Creating())

	err := c.client.Create(ctx, parameters)
>>>>>>> fe9dfc54

	if err != nil {
		return managed.ExternalCreation{}, err
	}

	return managed.ExternalCreation{
		ConnectionDetails: managed.ConnectionDetails{},
	}, nil
}

func (c *external) Update(ctx context.Context, mg resource.Managed) (managed.ExternalUpdate, error) {

	// TODO

	return managed.ExternalUpdate{}, nil
}

func (c *external) Delete(ctx context.Context, mg resource.Managed) error {
	cr, ok := mg.(*v1alpha1.DbSchema)
	if !ok {
		return errors.New(errNotDbSchema)
	}

<<<<<<< HEAD
	fmt.Printf("Deleting: %+v", cr)
	cr.SetConditions(xpv1.Deleting())

	query := "DROP SCHEMA " + cr.Spec.ForProvider.Name
=======
	parameters := &v1alpha1.DbSchemaParameters{
		Name: cr.Spec.ForProvider.Name,
	}
>>>>>>> fe9dfc54

	cr.SetConditions(xpv1.Deleting())

	err := c.client.Delete(ctx, parameters)

	return err
}<|MERGE_RESOLUTION|>--- conflicted
+++ resolved
@@ -18,14 +18,6 @@
 
 import (
 	"context"
-<<<<<<< HEAD
-	"fmt"
-	"github.com/crossplane-contrib/provider-sql/pkg/clients/hana"
-	"github.com/crossplane-contrib/provider-sql/pkg/clients/xsql"
-	xpv1 "github.com/crossplane/crossplane-runtime/apis/common/v1"
-	corev1 "k8s.io/api/core/v1"
-=======
->>>>>>> fe9dfc54
 	"strings"
 	"time"
 
@@ -148,8 +140,6 @@
 
 	cr.SetConditions(xpv1.Available())
 
-	cr.SetConditions(xpv1.Available())
-
 	return managed.ExternalObservation{
 		ResourceExists:   true,
 		ResourceUpToDate: true,
@@ -167,19 +157,9 @@
 		Owner: cr.Spec.ForProvider.Owner,
 	}
 
-<<<<<<< HEAD
-	query := fmt.Sprintf("CREATE SCHEMA %s", parameters.Name)
-
-	if parameters.Owner != "" {
-		query += fmt.Sprintf(" OWNED BY %s", parameters.Owner)
-	}
-
-	err := c.db.Exec(ctx, xsql.Query{String: query})
-=======
 	cr.SetConditions(xpv1.Creating())
 
 	err := c.client.Create(ctx, parameters)
->>>>>>> fe9dfc54
 
 	if err != nil {
 		return managed.ExternalCreation{}, err
@@ -203,16 +183,9 @@
 		return errors.New(errNotDbSchema)
 	}
 
-<<<<<<< HEAD
-	fmt.Printf("Deleting: %+v", cr)
-	cr.SetConditions(xpv1.Deleting())
-
-	query := "DROP SCHEMA " + cr.Spec.ForProvider.Name
-=======
 	parameters := &v1alpha1.DbSchemaParameters{
 		Name: cr.Spec.ForProvider.Name,
 	}
->>>>>>> fe9dfc54
 
 	cr.SetConditions(xpv1.Deleting())
 
