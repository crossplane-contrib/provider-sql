/*
Copyright 2020 The Crossplane Authors.

Licensed under the Apache License, Version 2.0 (the "License");
you may not use this file except in compliance with the License.
You may obtain a copy of the License at

    http://www.apache.org/licenses/LICENSE-2.0

Unless required by applicable law or agreed to in writing, software
distributed under the License is distributed on an "AS IS" BASIS,
WITHOUT WARRANTIES OR CONDITIONS OF ANY KIND, either express or implied.
See the License for the specific language governing permissions and
limitations under the License.
*/

package database

import (
	"context"

	"github.com/pkg/errors"
	corev1 "k8s.io/api/core/v1"
	"k8s.io/apimachinery/pkg/types"
	"k8s.io/utils/pointer"
	ctrl "sigs.k8s.io/controller-runtime"
	"sigs.k8s.io/controller-runtime/pkg/client"
	"sigs.k8s.io/controller-runtime/pkg/controller"

	xpv1 "github.com/crossplane/crossplane-runtime/apis/common/v1"
	xpcontroller "github.com/crossplane/crossplane-runtime/pkg/controller"
	"github.com/crossplane/crossplane-runtime/pkg/event"
	"github.com/crossplane/crossplane-runtime/pkg/meta"
	"github.com/crossplane/crossplane-runtime/pkg/reconciler/managed"
	"github.com/crossplane/crossplane-runtime/pkg/resource"

	"github.com/crossplane-contrib/provider-sql/apis/mysql/v1alpha1"
	"github.com/crossplane-contrib/provider-sql/pkg/clients/mysql"
	"github.com/crossplane-contrib/provider-sql/pkg/clients/xsql"
)

const (
	errTrackPCUsage = "cannot track ProviderConfig usage"
	errGetPC        = "cannot get ProviderConfig"
	errNoSecretRef  = "ProviderConfig does not reference a credentials Secret"
	errGetSecret    = "cannot get credentials Secret"

	errNotDatabase = "managed resource is not a Database custom resource"
	errSelectDB    = "cannot select database"
	errCreateDB    = "cannot create database"
	errDropDB      = "cannot drop database"

	maxConcurrency = 5
)

// Setup adds a controller that reconciles Database managed resources.
func Setup(mgr ctrl.Manager, o xpcontroller.Options) error {
	name := managed.ControllerName(v1alpha1.DatabaseGroupKind)

	t := resource.NewProviderConfigUsageTracker(mgr.GetClient(), &v1alpha1.ProviderConfigUsage{})
	r := managed.NewReconciler(mgr,
		resource.ManagedKind(v1alpha1.DatabaseGroupVersionKind),
		managed.WithExternalConnecter(&connector{kube: mgr.GetClient(), usage: t, newDB: mysql.New}),
		managed.WithLogger(o.Logger.WithValues("controller", name)),
		managed.WithPollInterval(o.PollInterval),
		managed.WithRecorder(event.NewAPIRecorder(mgr.GetEventRecorderFor(name))))

	return ctrl.NewControllerManagedBy(mgr).
		Named(name).
		For(&v1alpha1.Database{}).
		WithOptions(controller.Options{
			MaxConcurrentReconciles: maxConcurrency,
		}).
		Complete(r)
}

type connector struct {
	kube  client.Client
	usage resource.Tracker
	newDB func(creds map[string][]byte, tls *string) xsql.DB
}

func (c *connector) Connect(ctx context.Context, mg resource.Managed) (managed.ExternalClient, error) {
	cr, ok := mg.(*v1alpha1.Database)
	if !ok {
		return nil, errors.New(errNotDatabase)
	}

	if err := c.usage.Track(ctx, mg); err != nil {
		return nil, errors.Wrap(err, errTrackPCUsage)
	}

	// ProviderConfigReference could theoretically be nil, but in practice the
	// DefaultProviderConfig initializer will set it before we get here.
	pc := &v1alpha1.ProviderConfig{}
	if err := c.kube.Get(ctx, types.NamespacedName{Name: cr.GetProviderConfigReference().Name}, pc); err != nil {
		return nil, errors.Wrap(err, errGetPC)
	}

	// We don't need to check the credentials source because we currently only
	// support one source (MySQLConnectionSecret), which is required and
	// enforced by the ProviderConfig schema.
	ref := pc.Spec.Credentials.ConnectionSecretRef
	if ref == nil {
		return nil, errors.New(errNoSecretRef)
	}

	s := &corev1.Secret{}
	if err := c.kube.Get(ctx, types.NamespacedName{Namespace: ref.Namespace, Name: ref.Name}, s); err != nil {
		return nil, errors.Wrap(err, errGetSecret)
	}

	return &external{db: c.newDB(s.Data, pc.Spec.TLS)}, nil
}

type external struct{ db xsql.DB }

func (c *external) Observe(ctx context.Context, mg resource.Managed) (managed.ExternalObservation, error) {
	cr, ok := mg.(*v1alpha1.Database)
	if !ok {
		return managed.ExternalObservation{}, errors.New(errNotDatabase)
	}

	var name string
	query := "SELECT schema_name FROM information_schema.schemata WHERE schema_name = ?"
	err := c.db.Scan(ctx, xsql.Query{String: query, Parameters: []interface{}{meta.GetExternalName(cr)}}, &name)
	if xsql.IsNoRows(err) {
		return managed.ExternalObservation{ResourceExists: false}, nil
	}
	if err != nil {
		return managed.ExternalObservation{}, errors.Wrap(err, errSelectDB)
	}

	cr.SetConditions(xpv1.Available())

	return managed.ExternalObservation{
		ResourceExists: true,

		// TODO(negz): Support these when we have anything to update.
		ResourceLateInitialized: false,
		ResourceUpToDate:        true,
	}, nil
}

func (c *external) Create(ctx context.Context, mg resource.Managed) (managed.ExternalCreation, error) {

	cr, ok := mg.(*v1alpha1.Database)
	if !ok {
		return managed.ExternalCreation{}, errors.New(errNotDatabase)
	}

<<<<<<< HEAD
	err := c.db.Exec(ctx, xsql.Query{String: "CREATE DATABASE " + mysql.QuoteIdentifier(meta.GetExternalName(cr))})
	return managed.ExternalCreation{}, errors.Wrap(err, errCreateDB)
=======
	binlog := cr.Spec.ForProvider.BinLog
	query := "CREATE DATABASE " + mysql.QuoteIdentifier(meta.GetExternalName(cr))

	if err := mysql.ExecWithBinlogAndFlush(ctx, c.db, mysql.ExecQuery{Query: query, ErrorValue: errCreateDB}, mysql.ExecOptions{Binlog: binlog, Flush: pointer.Bool(false)}); err != nil {
		return managed.ExternalCreation{}, err
	}

	return managed.ExternalCreation{}, nil
>>>>>>> 35ae0ec0
}

func (c *external) Update(ctx context.Context, mg resource.Managed) (managed.ExternalUpdate, error) {
	// TODO(negz): Support updates once we have anything to update.
	return managed.ExternalUpdate{}, nil
}

func (c *external) Delete(ctx context.Context, mg resource.Managed) error {
	cr, ok := mg.(*v1alpha1.Database)
	if !ok {
		return errors.New(errNotDatabase)
	}

<<<<<<< HEAD
	err := c.db.Exec(ctx, xsql.Query{String: "DROP DATABASE IF EXISTS " + mysql.QuoteIdentifier(meta.GetExternalName(cr))})
	return errors.Wrap(err, errDropDB)
=======
	binlog := cr.Spec.ForProvider.BinLog
	query := "DROP DATABASE IF EXISTS " + mysql.QuoteIdentifier(meta.GetExternalName(cr))

	if err := mysql.ExecWithBinlogAndFlush(ctx, c.db, mysql.ExecQuery{Query: query, ErrorValue: errDropDB}, mysql.ExecOptions{Binlog: binlog, Flush: pointer.Bool(false)}); err != nil {
		return err
	}

	return nil
>>>>>>> 35ae0ec0
}<|MERGE_RESOLUTION|>--- conflicted
+++ resolved
@@ -149,10 +149,6 @@
 		return managed.ExternalCreation{}, errors.New(errNotDatabase)
 	}
 
-<<<<<<< HEAD
-	err := c.db.Exec(ctx, xsql.Query{String: "CREATE DATABASE " + mysql.QuoteIdentifier(meta.GetExternalName(cr))})
-	return managed.ExternalCreation{}, errors.Wrap(err, errCreateDB)
-=======
 	binlog := cr.Spec.ForProvider.BinLog
 	query := "CREATE DATABASE " + mysql.QuoteIdentifier(meta.GetExternalName(cr))
 
@@ -161,7 +157,6 @@
 	}
 
 	return managed.ExternalCreation{}, nil
->>>>>>> 35ae0ec0
 }
 
 func (c *external) Update(ctx context.Context, mg resource.Managed) (managed.ExternalUpdate, error) {
@@ -175,10 +170,6 @@
 		return errors.New(errNotDatabase)
 	}
 
-<<<<<<< HEAD
-	err := c.db.Exec(ctx, xsql.Query{String: "DROP DATABASE IF EXISTS " + mysql.QuoteIdentifier(meta.GetExternalName(cr))})
-	return errors.Wrap(err, errDropDB)
-=======
 	binlog := cr.Spec.ForProvider.BinLog
 	query := "DROP DATABASE IF EXISTS " + mysql.QuoteIdentifier(meta.GetExternalName(cr))
 
@@ -187,5 +178,4 @@
 	}
 
 	return nil
->>>>>>> 35ae0ec0
 }