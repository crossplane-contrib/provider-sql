/*
Copyright 2020 The Crossplane Authors.

Licensed under the Apache License, Version 2.0 (the "License");
you may not use this file except in compliance with the License.
You may obtain a copy of the License at

    http://www.apache.org/licenses/LICENSE-2.0

Unless required by applicable law or agreed to in writing, software
distributed under the License is distributed on an "AS IS" BASIS,
WITHOUT WARRANTIES OR CONDITIONS OF ANY KIND, either express or implied.
See the License for the specific language governing permissions and
limitations under the License.
*/

package database

import (
	"context"

	"github.com/pkg/errors"
	corev1 "k8s.io/api/core/v1"
	"k8s.io/apimachinery/pkg/types"
<<<<<<< HEAD
=======
	"k8s.io/utils/ptr"
>>>>>>> 4988633b
	ctrl "sigs.k8s.io/controller-runtime"
	"sigs.k8s.io/controller-runtime/pkg/client"
	"sigs.k8s.io/controller-runtime/pkg/controller"

	xpv1 "github.com/crossplane/crossplane-runtime/apis/common/v1"
	xpcontroller "github.com/crossplane/crossplane-runtime/pkg/controller"
	"github.com/crossplane/crossplane-runtime/pkg/event"
	"github.com/crossplane/crossplane-runtime/pkg/meta"
	"github.com/crossplane/crossplane-runtime/pkg/reconciler/managed"
	"github.com/crossplane/crossplane-runtime/pkg/resource"

	"github.com/crossplane-contrib/provider-sql/apis/mysql/v1alpha1"
	"github.com/crossplane-contrib/provider-sql/pkg/clients/mysql"
	"github.com/crossplane-contrib/provider-sql/pkg/clients/xsql"
)

const (
	errTrackPCUsage = "cannot track ProviderConfig usage"
	errGetPC        = "cannot get ProviderConfig"
	errNoSecretRef  = "ProviderConfig does not reference a credentials Secret"
	errGetSecret    = "cannot get credentials Secret"

	errNotDatabase = "managed resource is not a Database custom resource"
	errSelectDB    = "cannot select database"
	errCreateDB    = "cannot create database"
	errDropDB      = "cannot drop database"

	maxConcurrency = 5
)

// Setup adds a controller that reconciles Database managed resources.
func Setup(mgr ctrl.Manager, o xpcontroller.Options) error {
	name := managed.ControllerName(v1alpha1.DatabaseGroupKind)

	t := resource.NewProviderConfigUsageTracker(mgr.GetClient(), &v1alpha1.ProviderConfigUsage{})
	r := managed.NewReconciler(mgr,
		resource.ManagedKind(v1alpha1.DatabaseGroupVersionKind),
		managed.WithExternalConnecter(&connector{kube: mgr.GetClient(), usage: t, newDB: mysql.New}),
		managed.WithLogger(o.Logger.WithValues("controller", name)),
		managed.WithPollInterval(o.PollInterval),
		managed.WithRecorder(event.NewAPIRecorder(mgr.GetEventRecorderFor(name))))

	return ctrl.NewControllerManagedBy(mgr).
		Named(name).
		For(&v1alpha1.Database{}).
		WithOptions(controller.Options{
			MaxConcurrentReconciles: maxConcurrency,
		}).
		Complete(r)
}

type connector struct {
	kube  client.Client
	usage resource.Tracker
	newDB func(creds map[string][]byte, tls *string) xsql.DB
}

func (c *connector) Connect(ctx context.Context, mg resource.Managed) (managed.ExternalClient, error) {
	cr, ok := mg.(*v1alpha1.Database)
	if !ok {
		return nil, errors.New(errNotDatabase)
	}

	if err := c.usage.Track(ctx, mg); err != nil {
		return nil, errors.Wrap(err, errTrackPCUsage)
	}

	// ProviderConfigReference could theoretically be nil, but in practice the
	// DefaultProviderConfig initializer will set it before we get here.
	pc := &v1alpha1.ProviderConfig{}
	if err := c.kube.Get(ctx, types.NamespacedName{Name: cr.GetProviderConfigReference().Name}, pc); err != nil {
		return nil, errors.Wrap(err, errGetPC)
	}

	// We don't need to check the credentials source because we currently only
	// support one source (MySQLConnectionSecret), which is required and
	// enforced by the ProviderConfig schema.
	ref := pc.Spec.Credentials.ConnectionSecretRef
	if ref == nil {
		return nil, errors.New(errNoSecretRef)
	}

	s := &corev1.Secret{}
	if err := c.kube.Get(ctx, types.NamespacedName{Namespace: ref.Namespace, Name: ref.Name}, s); err != nil {
		return nil, errors.Wrap(err, errGetSecret)
	}

	return &external{db: c.newDB(s.Data, pc.Spec.TLS)}, nil
}

type external struct{ db xsql.DB }

func (c *external) Observe(ctx context.Context, mg resource.Managed) (managed.ExternalObservation, error) {
	cr, ok := mg.(*v1alpha1.Database)
	if !ok {
		return managed.ExternalObservation{}, errors.New(errNotDatabase)
	}

	var name string
	query := "SELECT schema_name FROM information_schema.schemata WHERE schema_name = ?"
	err := c.db.Scan(ctx, xsql.Query{String: query, Parameters: []interface{}{meta.GetExternalName(cr)}}, &name)
	if xsql.IsNoRows(err) {
		return managed.ExternalObservation{ResourceExists: false}, nil
	}
	if err != nil {
		return managed.ExternalObservation{}, errors.Wrap(err, errSelectDB)
	}

	cr.SetConditions(xpv1.Available())

	return managed.ExternalObservation{
		ResourceExists: true,

		// TODO(negz): Support these when we have anything to update.
		ResourceLateInitialized: false,
		ResourceUpToDate:        true,
	}, nil
}

func (c *external) Create(ctx context.Context, mg resource.Managed) (managed.ExternalCreation, error) {
	cr, ok := mg.(*v1alpha1.Database)
	if !ok {
		return managed.ExternalCreation{}, errors.New(errNotDatabase)
	}

	binlog := cr.Spec.ForProvider.BinLog
	query := "CREATE DATABASE " + mysql.QuoteIdentifier(meta.GetExternalName(cr))

<<<<<<< HEAD
	if err := mysql.ExecWrapper(ctx, c.db, mysql.ExecQuery{Query: query, ErrorValue: errCreateDB}, mysql.ExecOptions{Binlog: binlog}); err != nil {
=======
	if err := mysql.ExecWithBinlogAndFlush(ctx, c.db, mysql.ExecQuery{Query: query, ErrorValue: errCreateDB}, mysql.ExecOptions{Binlog: binlog, Flush: ptr.To(false)}); err != nil {
>>>>>>> 4988633b
		return managed.ExternalCreation{}, err
	}

	return managed.ExternalCreation{}, nil
}

func (c *external) Update(ctx context.Context, mg resource.Managed) (managed.ExternalUpdate, error) {
	// TODO(negz): Support updates once we have anything to update.
	return managed.ExternalUpdate{}, nil
}

func (c *external) Delete(ctx context.Context, mg resource.Managed) error {
	cr, ok := mg.(*v1alpha1.Database)
	if !ok {
		return errors.New(errNotDatabase)
	}

	binlog := cr.Spec.ForProvider.BinLog
	query := "DROP DATABASE IF EXISTS " + mysql.QuoteIdentifier(meta.GetExternalName(cr))

<<<<<<< HEAD
	if err := mysql.ExecWrapper(ctx, c.db, mysql.ExecQuery{Query: query, ErrorValue: errDropDB}, mysql.ExecOptions{Binlog: binlog}); err != nil {
=======
	if err := mysql.ExecWithBinlogAndFlush(ctx, c.db, mysql.ExecQuery{Query: query, ErrorValue: errDropDB}, mysql.ExecOptions{Binlog: binlog, Flush: ptr.To(false)}); err != nil {
>>>>>>> 4988633b
		return err
	}

	return nil
}<|MERGE_RESOLUTION|>--- conflicted
+++ resolved
@@ -22,10 +22,6 @@
 	"github.com/pkg/errors"
 	corev1 "k8s.io/api/core/v1"
 	"k8s.io/apimachinery/pkg/types"
-<<<<<<< HEAD
-=======
-	"k8s.io/utils/ptr"
->>>>>>> 4988633b
 	ctrl "sigs.k8s.io/controller-runtime"
 	"sigs.k8s.io/controller-runtime/pkg/client"
 	"sigs.k8s.io/controller-runtime/pkg/controller"
@@ -154,11 +150,7 @@
 	binlog := cr.Spec.ForProvider.BinLog
 	query := "CREATE DATABASE " + mysql.QuoteIdentifier(meta.GetExternalName(cr))
 
-<<<<<<< HEAD
 	if err := mysql.ExecWrapper(ctx, c.db, mysql.ExecQuery{Query: query, ErrorValue: errCreateDB}, mysql.ExecOptions{Binlog: binlog}); err != nil {
-=======
-	if err := mysql.ExecWithBinlogAndFlush(ctx, c.db, mysql.ExecQuery{Query: query, ErrorValue: errCreateDB}, mysql.ExecOptions{Binlog: binlog, Flush: ptr.To(false)}); err != nil {
->>>>>>> 4988633b
 		return managed.ExternalCreation{}, err
 	}
 
@@ -179,11 +171,7 @@
 	binlog := cr.Spec.ForProvider.BinLog
 	query := "DROP DATABASE IF EXISTS " + mysql.QuoteIdentifier(meta.GetExternalName(cr))
 
-<<<<<<< HEAD
 	if err := mysql.ExecWrapper(ctx, c.db, mysql.ExecQuery{Query: query, ErrorValue: errDropDB}, mysql.ExecOptions{Binlog: binlog}); err != nil {
-=======
-	if err := mysql.ExecWithBinlogAndFlush(ctx, c.db, mysql.ExecQuery{Query: query, ErrorValue: errDropDB}, mysql.ExecOptions{Binlog: binlog, Flush: ptr.To(false)}); err != nil {
->>>>>>> 4988633b
 		return err
 	}
 
