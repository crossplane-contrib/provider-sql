/*
Copyright 2020 The Crossplane Authors.

Licensed under the Apache License, Version 2.0 (the "License");
you may not use this file except in compliance with the License.
You may obtain a copy of the License at

    http://www.apache.org/licenses/LICENSE-2.0

Unless required by applicable law or agreed to in writing, software
distributed under the License is distributed on an "AS IS" BASIS,
WITHOUT WARRANTIES OR CONDITIONS OF ANY KIND, either express or implied.
See the License for the specific language governing permissions and
limitations under the License.
*/

package grant

import (
	"context"
	"database/sql"
	"strings"
	"testing"

	"github.com/DATA-DOG/go-sqlmock"
	"github.com/crossplane-contrib/provider-sql/apis/mysql/v1alpha1"
	"github.com/go-sql-driver/mysql"
	"github.com/google/go-cmp/cmp"
	"github.com/google/go-cmp/cmp/cmpopts"
	"github.com/pkg/errors"
	corev1 "k8s.io/api/core/v1"
	"k8s.io/utils/pointer"
	"sigs.k8s.io/controller-runtime/pkg/client"

	xpv1 "github.com/crossplane/crossplane-runtime/apis/common/v1"
	"github.com/crossplane/crossplane-runtime/pkg/reconciler/managed"
	"github.com/crossplane/crossplane-runtime/pkg/resource"
	"github.com/crossplane/crossplane-runtime/pkg/test"

	"github.com/crossplane-contrib/provider-sql/pkg/clients/xsql"
)

type mockDB struct {
	MockExec                 func(ctx context.Context, q xsql.Query) error
	MockExecTx               func(ctx context.Context, ql []xsql.Query) error
	MockScan                 func(ctx context.Context, q xsql.Query, dest ...interface{}) error
	MockQuery                func(ctx context.Context, q xsql.Query) (*sql.Rows, error)
	MockGetConnectionDetails func(username, password string) managed.ConnectionDetails
}

func (m mockDB) Exec(ctx context.Context, q xsql.Query) error {
	return m.MockExec(ctx, q)
}
func (m mockDB) ExecTx(ctx context.Context, ql []xsql.Query) error {
	return m.MockExecTx(ctx, ql)
}
func (m mockDB) Scan(ctx context.Context, q xsql.Query, dest ...interface{}) error {
	return m.MockScan(ctx, q, dest...)
}
func (m mockDB) Query(ctx context.Context, q xsql.Query) (*sql.Rows, error) {
	return m.MockQuery(ctx, q)
}
func (m mockDB) GetConnectionDetails(username, password string) managed.ConnectionDetails {
	return m.MockGetConnectionDetails(username, password)
}

func TestConnect(t *testing.T) {
	errBoom := errors.New("boom")

	type fields struct {
		kube  client.Client
		usage resource.Tracker
		newDB func(creds map[string][]byte, tls *string) xsql.DB
	}

	type args struct {
		ctx context.Context
		mg  resource.Managed
	}

	cases := map[string]struct {
		reason string
		fields fields
		args   args
		want   error
	}{
		"ErrNotGrant": {
			reason: "An error should be returned if the managed resource is not a *Grant",
			args: args{
				mg: nil,
			},
			want: errors.New(errNotGrant),
		},
		"ErrTrackProviderConfigUsage": {
			reason: "An error should be returned if we can't track our ProviderConfig usage",
			fields: fields{
				usage: resource.TrackerFn(func(ctx context.Context, mg resource.Managed) error { return errBoom }),
			},
			args: args{
				mg: &v1alpha1.Grant{},
			},
			want: errors.Wrap(errBoom, errTrackPCUsage),
		},
		"ErrGetProviderConfig": {
			reason: "An error should be returned if we can't get our ProviderConfig",
			fields: fields{
				kube: &test.MockClient{
					MockGet: test.NewMockGetFn(errBoom),
				},
				usage: resource.TrackerFn(func(ctx context.Context, mg resource.Managed) error { return nil }),
			},
			args: args{
				mg: &v1alpha1.Grant{
					Spec: v1alpha1.GrantSpec{
						ResourceSpec: xpv1.ResourceSpec{
							ProviderConfigReference: &xpv1.Reference{},
						},
					},
				},
			},
			want: errors.Wrap(errBoom, errGetPC),
		},
		"ErrMissingConnectionSecret": {
			reason: "An error should be returned if our ProviderConfig doesn't specify a connection secret",
			fields: fields{
				kube: &test.MockClient{
					// We call get to populate the Grant struct, then again
					// to populate the (empty) ProviderConfig struct, resulting
					// in a ProviderConfig with a nil connection secret.
					MockGet: test.NewMockGetFn(nil),
				},
				usage: resource.TrackerFn(func(ctx context.Context, mg resource.Managed) error { return nil }),
			},
			args: args{
				mg: &v1alpha1.Grant{
					Spec: v1alpha1.GrantSpec{
						ResourceSpec: xpv1.ResourceSpec{
							ProviderConfigReference: &xpv1.Reference{},
						},
					},
				},
			},
			want: errors.New(errNoSecretRef),
		},
		"ErrGetConnectionSecret": {
			reason: "An error should be returned if we can't get our ProviderConfig's connection secret",
			fields: fields{
				kube: &test.MockClient{
					MockGet: test.NewMockGetFn(nil, func(obj client.Object) error {
						switch o := obj.(type) {
						case *v1alpha1.ProviderConfig:
							o.Spec.Credentials.ConnectionSecretRef = &xpv1.SecretReference{}
						case *corev1.Secret:
							return errBoom
						}
						return nil
					}),
				},
				usage: resource.TrackerFn(func(ctx context.Context, mg resource.Managed) error { return nil }),
			},
			args: args{
				mg: &v1alpha1.Grant{
					Spec: v1alpha1.GrantSpec{
						ResourceSpec: xpv1.ResourceSpec{
							ProviderConfigReference: &xpv1.Reference{},
						},
					},
				},
			},
			want: errors.Wrap(errBoom, errGetSecret),
		},
	}

	for name, tc := range cases {
		t.Run(name, func(t *testing.T) {
			e := &connector{kube: tc.fields.kube, usage: tc.fields.usage, newDB: tc.fields.newDB}
			_, err := e.Connect(tc.args.ctx, tc.args.mg)
			if diff := cmp.Diff(tc.want, err, test.EquateErrors()); diff != "" {
				t.Errorf("\n%s\ne.Connect(...): -want error, +got error:\n%s\n", tc.reason, diff)
			}
		})
	}
}

func TestObserve(t *testing.T) {
	errBoom := errors.New("boom")

	type fields struct {
		db xsql.DB
	}

	type args struct {
		ctx context.Context
		mg  resource.Managed
	}

	type want struct {
		o                  managed.ExternalObservation
		err                error
		observedPrivileges []string
	}

	cases := map[string]struct {
		reason string
		fields fields
		args   args
		want   want
	}{
		"ErrNotGrant": {
			reason: "An error should be returned if the managed resource is not a *Grant",
			args: args{
				mg: nil,
			},
			want: want{
				err: errors.New(errNotGrant),
			},
		},
		"SuccessNoGrant": {
			reason: "We should return ResourceExists: false when no grant is found, being privileges result empty",
			fields: fields{
				db: mockDB{
					MockQuery: func(ctx context.Context, q xsql.Query) (*sql.Rows, error) {
						return mockRowsToSQLRows(sqlmock.NewRows([]string{})), nil
					},
				},
			},
			args: args{
				mg: &v1alpha1.Grant{
					Spec: v1alpha1.GrantSpec{
						ForProvider: v1alpha1.GrantParameters{
							Database: pointer.StringPtr("test-example"),
							User:     pointer.StringPtr("test-example"),
						},
					},
				},
			},
			want: want{
				o: managed.ExternalObservation{ResourceExists: false},
			},
		},
		"ErrSelectGrant": {
			reason: "We should return any errors encountered while trying to show the grants",
			fields: fields{
				db: mockDB{
					MockQuery: func(ctx context.Context, q xsql.Query) (*sql.Rows, error) { return &sql.Rows{}, errBoom },
				},
			},
			args: args{
				mg: &v1alpha1.Grant{
					Spec: v1alpha1.GrantSpec{
						ForProvider: v1alpha1.GrantParameters{
							Database: pointer.StringPtr("test-example"),
							User:     pointer.StringPtr("test-example"),
						},
					},
				},
			},
			want: want{
				err: errors.Wrap(errBoom, errCurrentGrant),
			},
		},
		"SuccessNoUser": {
			reason: "We should return no error if the user doesn't exist",
			fields: fields{
				db: mockDB{
					MockQuery: func(ctx context.Context, q xsql.Query) (*sql.Rows, error) {
						return mockRowsToSQLRows(
							sqlmock.NewRows([]string{"Grants"}).
								AddRow("GRANT CREATE, DROP ON `success-db`.* TO 'no-user'@%").
								RowError(0, &mysql.MySQLError{Number: errCodeNoSuchGrant}),
						), nil
					},
				},
			},
			args: args{
				mg: &v1alpha1.Grant{
					Spec: v1alpha1.GrantSpec{
						ForProvider: v1alpha1.GrantParameters{
							Database:   pointer.StringPtr("success-db"),
							User:       pointer.StringPtr("no-user"),
							Privileges: v1alpha1.GrantPrivileges{"DROP", "CREATE"},
						},
					},
				},
			},
			want: want{
				o: managed.ExternalObservation{ResourceExists: false},
			},
		},
		"Success": {
			reason: "We should return no error if we can successfully show our grants",
			fields: fields{
				db: mockDB{
					MockQuery: func(ctx context.Context, q xsql.Query) (*sql.Rows, error) {
						return mockRowsToSQLRows(
							sqlmock.NewRows(
								[]string{"Grants"},
							).AddRow("GRANT " + allPrivileges + " ON `success-db`.* TO 'success-user'@%"),
						), nil
					},
				},
			},
			args: args{
				mg: &v1alpha1.Grant{
					Spec: v1alpha1.GrantSpec{
						ForProvider: v1alpha1.GrantParameters{
							Database:   pointer.StringPtr("success-db"),
							User:       pointer.StringPtr("success-user"),
							Privileges: v1alpha1.GrantPrivileges{"ALL"},
						},
					},
				},
			},
			want: want{
				o: managed.ExternalObservation{
					ResourceExists:   true,
					ResourceUpToDate: true,
				},
				err:                nil,
				observedPrivileges: []string{allPrivileges},
			},
		},
		"SuccessDiffGrants": {
			reason: "We should return no error if different grants exist for the provided database",
			fields: fields{
				db: mockDB{
					MockQuery: func(ctx context.Context, q xsql.Query) (*sql.Rows, error) {
						return mockRowsToSQLRows(
							sqlmock.NewRows(
								[]string{"Grants"},
							).AddRow("GRANT CREATE ON `success-db`.* TO 'diff-user'@%"),
						), nil
					},
				},
			},
			args: args{
				mg: &v1alpha1.Grant{
					Spec: v1alpha1.GrantSpec{
						ForProvider: v1alpha1.GrantParameters{
							Database:   pointer.StringPtr("success-db"),
							User:       pointer.StringPtr("diff-user"),
							Privileges: v1alpha1.GrantPrivileges{"DROP"},
						},
					},
				},
			},
			want: want{
				o: managed.ExternalObservation{
					ResourceExists:   true,
					ResourceUpToDate: false,
				},
				observedPrivileges: []string{"CREATE"},
			},
		},
		"SuccessDiffGrantNoDatabaseNoTable": {
			reason: "We should return no error if different grants exist and no database and table are provided",
			fields: fields{
				db: mockDB{
					MockQuery: func(ctx context.Context, q xsql.Query) (*sql.Rows, error) {
						return mockRowsToSQLRows(
							sqlmock.NewRows([]string{"Grants"}).
								AddRow("GRANT INSERT ON *.* TO 'success-user'@%"),
						), nil
					},
				},
			},
			args: args{
				mg: &v1alpha1.Grant{
					Spec: v1alpha1.GrantSpec{
						ForProvider: v1alpha1.GrantParameters{
							User:       pointer.StringPtr("success-user"),
							Privileges: v1alpha1.GrantPrivileges{"DROP", "CREATE"},
						},
					},
				},
			},
			want: want{
				o: managed.ExternalObservation{
					ResourceExists:   true,
					ResourceUpToDate: false,
				},
				observedPrivileges: []string{"INSERT"},
				err:                nil,
			},
		},
		"SuccessDiffGrantUsage": {
			reason: "We should return ResourceExists: false when a USAGE grant is found, since it is equivalent to having no grants",
			fields: fields{
				db: mockDB{
					MockQuery: func(ctx context.Context, q xsql.Query) (*sql.Rows, error) {
						return mockRowsToSQLRows(
							sqlmock.NewRows([]string{"Grants"}).
								AddRow("GRANT USAGE ON *.* TO 'success-user'@%"),
						), nil
					},
				},
			},
			args: args{
				mg: &v1alpha1.Grant{
					Spec: v1alpha1.GrantSpec{
						ForProvider: v1alpha1.GrantParameters{
							User:       pointer.StringPtr("success-user"),
							Privileges: v1alpha1.GrantPrivileges{"DROP", "CREATE"},
						},
					},
				},
			},
			want: want{
				o: managed.ExternalObservation{
					ResourceExists: false,
				},
				err: nil,
			},
		},
		"SuccessManyGrants": {
			reason: "We should return no error if there are more than one grant for a user",
			fields: fields{
				db: mockDB{
					MockQuery: func(ctx context.Context, q xsql.Query) (*sql.Rows, error) {
						return mockRowsToSQLRows(
							sqlmock.NewRows([]string{"Grants"}).
								AddRow("GRANT CREATE, DROP ON `success-db`.* TO 'success-user'@%").
								AddRow("GRANT EVENT ON `success-db`.* TO 'success-user'@%"),
						), nil
					},
				},
			},
			args: args{
				mg: &v1alpha1.Grant{
					Spec: v1alpha1.GrantSpec{
						ForProvider: v1alpha1.GrantParameters{
							Database:   pointer.StringPtr("success-db"),
							User:       pointer.StringPtr("success-user"),
							Privileges: v1alpha1.GrantPrivileges{"DROP", "CREATE"},
						},
					},
				},
			},
			want: want{
				o: managed.ExternalObservation{
					ResourceExists:   true,
					ResourceUpToDate: true,
				},
				err:                nil,
				observedPrivileges: []string{"CREATE", "DROP"},
			},
		},
		"SuccessGrantNoDatabaseNoTable": {
			reason: "We should return no error if no database and table were provided and grants were equal to the ones in resource spec",
			fields: fields{
				db: mockDB{
					MockQuery: func(ctx context.Context, q xsql.Query) (*sql.Rows, error) {
						return mockRowsToSQLRows(
							sqlmock.NewRows([]string{"Grants"}).
								AddRow("GRANT CREATE, DROP ON *.* TO 'success-user'@%"),
						), nil
					},
				},
			},
			args: args{
				mg: &v1alpha1.Grant{
					Spec: v1alpha1.GrantSpec{
						ForProvider: v1alpha1.GrantParameters{
							User:       pointer.StringPtr("success-user"),
							Privileges: v1alpha1.GrantPrivileges{"DROP", "CREATE"},
						},
					},
				},
			},
			want: want{
				o: managed.ExternalObservation{
					ResourceExists:   true,
					ResourceUpToDate: true,
				},
				err:                nil,
				observedPrivileges: []string{"CREATE", "DROP"},
			},
		},
		"SuccessGrantWithTables": {
			reason: "We should see the grants in sync when using a table",
			fields: fields{
				db: mockDB{
					MockQuery: func(ctx context.Context, q xsql.Query) (*sql.Rows, error) {
						return mockRowsToSQLRows(
							sqlmock.NewRows([]string{"Grants"}).
								AddRow("GRANT CREATE, DROP ON `success-db`.`success-table` TO 'success-user'@%"),
						), nil
					},
				},
			},
			args: args{
				mg: &v1alpha1.Grant{
					Spec: v1alpha1.GrantSpec{
						ForProvider: v1alpha1.GrantParameters{
							Database:   pointer.StringPtr("success-db"),
							User:       pointer.StringPtr("success-user"),
							Table:      pointer.StringPtr("success-table"),
							Privileges: v1alpha1.GrantPrivileges{"DROP", "CREATE"},
						},
					},
				},
			},
			want: want{
				o: managed.ExternalObservation{
					ResourceExists:   true,
					ResourceUpToDate: true,
				},
				err:                nil,
				observedPrivileges: []string{"CREATE", "DROP"},
			},
		},
		"SuccessDiffGrantWithTables": {
			reason: "We should see the grants out of sync when using a table",
			fields: fields{
				db: mockDB{
					MockQuery: func(ctx context.Context, q xsql.Query) (*sql.Rows, error) {
						return mockRowsToSQLRows(
							sqlmock.NewRows([]string{"Grants"}).
								AddRow("GRANT CREATE, DROP ON `success-db`.`success-table` TO 'success-user'@%"),
						), nil
					},
				},
			},
			args: args{
				mg: &v1alpha1.Grant{
					Spec: v1alpha1.GrantSpec{
						ForProvider: v1alpha1.GrantParameters{
							Database:   pointer.StringPtr("success-db"),
							User:       pointer.StringPtr("success-user"),
							Table:      pointer.StringPtr("success-table"),
							Privileges: v1alpha1.GrantPrivileges{"INSERT", "CREATE"},
						},
					},
				},
			},
			want: want{
				o: managed.ExternalObservation{
					ResourceExists:   true,
					ResourceUpToDate: false,
				},
				err:                nil,
				observedPrivileges: []string{"CREATE", "DROP"},
			},
		},
	}

	for name, tc := range cases {
		t.Run(name, func(t *testing.T) {
			e := external{db: tc.fields.db}
			got, err := e.Observe(tc.args.ctx, tc.args.mg)
			if diff := cmp.Diff(tc.want.err, err, test.EquateErrors()); diff != "" {
				t.Errorf("\n%s\ne.Observe(...): -want error, +got error:\n%s\n", tc.reason, diff)
			}
			if diff := cmp.Diff(tc.want.o, got); diff != "" {
				t.Errorf("\n%s\ne.Observe(...): -want, +got:\n%s\n", tc.reason, diff)
			}

			if tc.args.mg != nil {
				cr, _ := tc.args.mg.(*v1alpha1.Grant)
				if diff := cmp.Diff(tc.want.observedPrivileges, cr.Status.AtProvider.Privileges, equateSlices()...); diff != "" {
					t.Errorf("\n%s\ne.Observe(...): -want, +got:\n%s\n", tc.reason, diff)
				}
			}
		})
	}
}

func TestCreate(t *testing.T) {
	errBoom := errors.New("boom")

	type fields struct {
		db xsql.DB
	}

	type args struct {
		ctx context.Context
		mg  resource.Managed
	}

	type want struct {
		c   managed.ExternalCreation
		err error
	}

	cases := map[string]struct {
		reason string
		fields fields
		args   args
		want   want
	}{
		"ErrNotGrant": {
			reason: "An error should be returned if the managed resource is not a *Grant",
			args: args{
				mg: nil,
			},
			want: want{
				err: errors.New(errNotGrant),
			},
		},
		"ErrExec": {
			reason: "Any errors encountered while creating the grant should be returned",
			fields: fields{
				db: &mockDB{
					MockExec: func(ctx context.Context, q xsql.Query) error {
						if strings.HasPrefix(q.String, "GRANT") {
							return errBoom
						}

						return nil
					},
				},
			},
			args: args{
				mg: &v1alpha1.Grant{
					Spec: v1alpha1.GrantSpec{
						ForProvider: v1alpha1.GrantParameters{
							Database: pointer.StringPtr("test-example"),
							User:     pointer.StringPtr("test-example"),
						},
					},
				},
			},
			want: want{
				err: errors.Wrap(errBoom, errCreateGrant),
			},
		},
		"Success": {
			reason: "No error should be returned when we successfully create a grant",
			fields: fields{
				db: &mockDB{
					MockExec: func(ctx context.Context, q xsql.Query) error { return nil },
				},
			},
			args: args{
				mg: &v1alpha1.Grant{
					Spec: v1alpha1.GrantSpec{
						ForProvider: v1alpha1.GrantParameters{
							Database: pointer.StringPtr("test-example"),
							User:     pointer.StringPtr("test-example"),
						},
					},
				},
			},
			want: want{
				err: nil,
			},
		},
	}

	for name, tc := range cases {
		t.Run(name, func(t *testing.T) {
			e := external{db: tc.fields.db}
			got, err := e.Create(tc.args.ctx, tc.args.mg)
			if diff := cmp.Diff(tc.want.err, err, test.EquateErrors()); diff != "" {
				t.Errorf("\n%s\ne.Create(...): -want error, +got error:\n%s\n", tc.reason, diff)
			}
			if diff := cmp.Diff(tc.want.c, got); diff != "" {
				t.Errorf("\n%s\ne.Create(...): -want, +got:\n%s\n", tc.reason, diff)
			}
		})
	}
}

func TestUpdate(t *testing.T) {
	errBoom := errors.New("boom")

	type fields struct {
		db xsql.DB
	}

	type args struct {
		ctx context.Context
		mg  resource.Managed
	}

	type want struct {
		c   managed.ExternalUpdate
		err error
	}

	cases := map[string]struct {
		reason string
		fields fields
		args   args
		want   want
	}{
		"ErrNotGrant": {
			reason: "An error should be returned if the managed resource is not a *Grant",
			args: args{
				mg: nil,
			},
			want: want{
				err: errors.New(errNotGrant),
			},
		},
		"ErrExecRevokeNotRequired": {
			reason: "Any errors encountered while revoking a not required privilege from the desired ones should be returned",
			fields: fields{
				db: &mockDB{
					MockExec: func(ctx context.Context, q xsql.Query) error {
						if strings.HasPrefix(q.String, "REVOKE") {
							return errBoom
						}

						return nil
					},
				},
			},
			args: args{
				mg: &v1alpha1.Grant{
					Spec: v1alpha1.GrantSpec{
						ForProvider: v1alpha1.GrantParameters{
							Database:   pointer.StringPtr("test-example"),
							User:       pointer.StringPtr("test-example"),
							Privileges: v1alpha1.GrantPrivileges{"CREATE"},
						},
					},
					Status: v1alpha1.GrantStatus{
						AtProvider: v1alpha1.GrantObservation{
							Privileges: []string{"INSERT", "CREATE"},
						},
					},
				},
			},
			want: want{
				err: errors.Wrap(errBoom, errRevokeGrant),
			},
		},
		"ErrExecGrantMissing": {
			reason: "Any errors encountered while granting a missing privilege from the desired ones should be returned",
			fields: fields{
				db: &mockDB{
<<<<<<< HEAD
					MockExec: func(ctx context.Context, q xsql.Query) error { return nil },
=======
					MockExec: func(ctx context.Context, q xsql.Query) error {
						if strings.HasPrefix(q.String, "GRANT") {
							return errBoom
						}

						return nil
					},
				},
			},
			args: args{
				mg: &v1alpha1.Grant{
					Spec: v1alpha1.GrantSpec{
						ForProvider: v1alpha1.GrantParameters{
							Database:   pointer.StringPtr("test-example"),
							User:       pointer.StringPtr("test-example"),
							Privileges: v1alpha1.GrantPrivileges{"CREATE", "SELECT"},
						},
					},
					Status: v1alpha1.GrantStatus{
						AtProvider: v1alpha1.GrantObservation{
							Privileges: []string{"CREATE"},
						},
					},
				},
			},
			want: want{
				err: errors.Wrap(errBoom, errCreateGrant),
			},
		},
		"SuccessEqualObservedDesired": {
			reason: "No query should be executed and no error should be returned when there is no diff between desired and observed privileges",
			fields: fields{
				db: &mockDB{
					MockExec: func(ctx context.Context, q xsql.Query) error {
						return errBoom
					},
>>>>>>> 3147b968
				},
			},
			args: args{
				mg: &v1alpha1.Grant{
					Spec: v1alpha1.GrantSpec{
						ForProvider: v1alpha1.GrantParameters{
							Database:   pointer.StringPtr("test-example"),
							User:       pointer.StringPtr("test-example"),
							Privileges: v1alpha1.GrantPrivileges{"CREATE", "DROP"},
						},
					},
					Status: v1alpha1.GrantStatus{
						AtProvider: v1alpha1.GrantObservation{
							Privileges: []string{"DROP", "CREATE"},
						},
					},
				},
			},
			want: want{
				err: nil,
				c:   managed.ExternalUpdate{},
			},
		},
		"SuccessDiffObservedDesiredGrantMissing": {
			reason: "No error should be returned when granting a missing privilege from the desired ones",
			fields: fields{
				db: &mockDB{
					MockExec: func(ctx context.Context, q xsql.Query) error {
						if strings.HasPrefix(q.String, "REVOKE") {
							return errBoom
						}

						return nil
					},
				},
			},
			args: args{
				mg: &v1alpha1.Grant{
					Spec: v1alpha1.GrantSpec{
						ForProvider: v1alpha1.GrantParameters{
							Database:   pointer.StringPtr("test-example"),
							User:       pointer.StringPtr("test-example"),
							Privileges: v1alpha1.GrantPrivileges{"CREATE", "DROP"},
						},
					},
					Status: v1alpha1.GrantStatus{
						AtProvider: v1alpha1.GrantObservation{
							Privileges: []string{"DROP"},
						},
					},
				},
			},
			want: want{
				err: nil,
				c:   managed.ExternalUpdate{},
			},
		},
		"SuccessDiffObservedDesiredRevokeNotRequired": {
			reason: "No error should be returned when revoking a not required privilege from the desired ones",
			fields: fields{
				db: &mockDB{
					MockExec: func(ctx context.Context, q xsql.Query) error {
						if strings.HasPrefix(q.String, "GRANT") {
							return errBoom
						}

						return nil
					},
				},
			},
			args: args{
				mg: &v1alpha1.Grant{
					Spec: v1alpha1.GrantSpec{
						ForProvider: v1alpha1.GrantParameters{
							Database:   pointer.StringPtr("test-example"),
							User:       pointer.StringPtr("test-example"),
							Privileges: v1alpha1.GrantPrivileges{"DROP"},
						},
					},
					Status: v1alpha1.GrantStatus{
						AtProvider: v1alpha1.GrantObservation{
							Privileges: []string{"DROP", "SELECT"},
						},
					},
				},
			},
			want: want{
				err: nil,
				c:   managed.ExternalUpdate{},
			},
		},
	}

	for name, tc := range cases {
		t.Run(name, func(t *testing.T) {
			e := external{
				db: tc.fields.db,
			}
			got, err := e.Update(tc.args.ctx, tc.args.mg)
			if diff := cmp.Diff(tc.want.err, err, test.EquateErrors()); diff != "" {
				t.Errorf("\n%s\ne.Create(...): -want error, +got error:\n%s\n", tc.reason, diff)
			}
			if diff := cmp.Diff(tc.want.c, got, cmpopts.IgnoreMapEntries(func(key string, _ []byte) bool { return key == "password" })); diff != "" {
				t.Errorf("\n%s\ne.Create(...): -want, +got:\n%s\n", tc.reason, diff)
			}
		})
	}
}

func TestDelete(t *testing.T) {
	errBoom := errors.New("boom")

	type fields struct {
		db xsql.DB
	}

	type args struct {
		ctx context.Context
		mg  resource.Managed
	}

	cases := map[string]struct {
		reason string
		fields fields
		args   args
		want   error
	}{
		"ErrNotGrant": {
			reason: "An error should be returned if the managed resource is not a *Grant",
			args: args{
				mg: nil,
			},
			want: errors.New(errNotGrant),
		},
		"ErrDropGrant": {
			reason: "Errors dropping a grant should be returned",
			fields: fields{
				db: &mockDB{
					MockExec: func(ctx context.Context, q xsql.Query) error {
						if strings.HasPrefix(q.String, "REVOKE") {
							return errBoom
						}

						return nil
					},
				},
			},
			args: args{
				mg: &v1alpha1.Grant{
					Spec: v1alpha1.GrantSpec{
						ForProvider: v1alpha1.GrantParameters{
							Database: pointer.StringPtr("test-example"),
							User:     pointer.StringPtr("test-example"),
						},
					},
				},
			},
			want: errors.Wrap(errBoom, errRevokeGrant),
		},
		"Success": {
			reason: "No error should be returned if the grant was revoked",
			args: args{
				mg: &v1alpha1.Grant{
					Spec: v1alpha1.GrantSpec{
						ForProvider: v1alpha1.GrantParameters{
							Database: pointer.StringPtr("test-example"),
							User:     pointer.StringPtr("test-example"),
						},
					},
				},
			},
			fields: fields{
				db: &mockDB{
					MockExec: func(ctx context.Context, q xsql.Query) error { return nil },
				},
			},
			want: nil,
		},
		"SuccessGrantGone": {
			reason: "No error should be returned if the grant is already revoked",
			args: args{
				mg: &v1alpha1.Grant{
					Spec: v1alpha1.GrantSpec{
						ForProvider: v1alpha1.GrantParameters{
							Database: pointer.StringPtr("test-example"),
							User:     pointer.StringPtr("test-example"),
						},
					},
				},
			},
			fields: fields{
				db: &mockDB{
					MockExec: func(ctx context.Context, q xsql.Query) error {
						if strings.HasPrefix(q.String, "REVOKE") {
							return &mysql.MySQLError{Number: errCodeNoSuchGrant}
						}

						return nil
					},
				},
			},
			want: nil,
		},
	}

	for name, tc := range cases {
		t.Run(name, func(t *testing.T) {
			e := external{db: tc.fields.db}
			err := e.Delete(tc.args.ctx, tc.args.mg)
			if diff := cmp.Diff(tc.want, err, test.EquateErrors()); diff != "" {
				t.Errorf("\n%s\ne.Delete(...): -want error, +got error:\n%s\n", tc.reason, diff)
			}
		})
	}
}

func mockRowsToSQLRows(mockRows *sqlmock.Rows) *sql.Rows {
	db, mock, _ := sqlmock.New()
	mock.ExpectQuery("select").WillReturnRows(mockRows)
	rows, err := db.Query("select")
	if err != nil {
		println("%v", err)
		return nil
	}
	return rows
}

func Test_diffPermissions(t *testing.T) {
	type args struct {
		desired  []string
		observed []string
	}
	type want struct {
		toGrant  []string
		toRevoke []string
	}
	cases := map[string]struct {
		args
		want
	}{
		"AsDesired": {
			args: args{
				desired:  []string{"CREATE TABLE", "DELETE"},
				observed: []string{"CREATE TABLE", "DELETE"},
			},
			want: want{
				toGrant:  nil,
				toRevoke: nil,
			},
		},
		"AsDesiredOrderNotMatter": {
			args: args{
				desired:  []string{"CREATE TABLE", "DELETE"},
				observed: []string{"DELETE", "CREATE TABLE"},
			},
			want: want{
				toGrant:  nil,
				toRevoke: nil,
			},
		},
		"NeedsGrant": {
			args: args{
				desired:  []string{"CREATE TABLE", "DELETE"},
				observed: []string{"CREATE TABLE"},
			},
			want: want{
				toGrant: []string{"DELETE"},
			},
		},
		"NeedsRevoke": {
			args: args{
				desired:  []string{"CREATE TABLE"},
				observed: []string{"CREATE TABLE", "DELETE"},
			},
			want: want{
				toRevoke: []string{"DELETE"},
			},
		},
		"NeedsBoth": {
			args: args{
				desired:  []string{"CREATE TABLE"},
				observed: []string{"DELETE"},
			},
			want: want{
				toGrant:  []string{"CREATE TABLE"},
				toRevoke: []string{"DELETE"},
			},
		},
		"GrantAll": {
			args: args{
				desired: []string{"CREATE TABLE", "DELETE", "INSERT"},
			},
			want: want{
				toGrant: []string{"CREATE TABLE", "DELETE", "INSERT"},
			},
		},
		"RevokeAll": {
			args: args{
				observed: []string{"CREATE TABLE", "DELETE", "INSERT"},
			},
			want: want{
				toRevoke: []string{"CREATE TABLE", "DELETE", "INSERT"},
			},
		},
	}
	for name, tc := range cases {
		t.Run(name, func(t *testing.T) {
			gotToGrant, gotToRevoke := diffPermissions(tc.args.desired, tc.args.observed)
			if diff := cmp.Diff(tc.want.toGrant, gotToGrant, equateSlices()...); diff != "" {
				t.Errorf("\ndiffPermissions(...): -want toGrant, +got toGrant:\n%s", diff)
			}
			if diff := cmp.Diff(tc.want.toRevoke, gotToRevoke, equateSlices()...); diff != "" {
				t.Errorf("\ndiffPermissions(...): -want toRevoke, +got toRevoke:\n%s", diff)
			}
		})
	}
}

func equateSlices() []cmp.Option {
	return []cmp.Option{
		cmp.Transformer("mapAllPrivileges", func(s string) string {
			if s == "ALL PRIVILEGES" {
				return "ALL"
			}
			return s
		}),
		cmpopts.SortSlices(func(x, y string) bool {
			return x < y
		}),
	}
}<|MERGE_RESOLUTION|>--- conflicted
+++ resolved
@@ -730,9 +730,6 @@
 			reason: "Any errors encountered while granting a missing privilege from the desired ones should be returned",
 			fields: fields{
 				db: &mockDB{
-<<<<<<< HEAD
-					MockExec: func(ctx context.Context, q xsql.Query) error { return nil },
-=======
 					MockExec: func(ctx context.Context, q xsql.Query) error {
 						if strings.HasPrefix(q.String, "GRANT") {
 							return errBoom
@@ -769,7 +766,6 @@
 					MockExec: func(ctx context.Context, q xsql.Query) error {
 						return errBoom
 					},
->>>>>>> 3147b968
 				},
 			},
 			args: args{
