--- conflicted
+++ resolved
@@ -141,11 +141,7 @@
 	dbname := defaultIdentifier(cr.Spec.ForProvider.Database)
 	table := defaultIdentifier(cr.Spec.ForProvider.Table)
 
-<<<<<<< HEAD
-	privileges, result, err := c.getPrivileges(ctx, user, dbname, table)
-=======
-	observedPrivileges, result, err := c.getPrivileges(ctx, username, dbname, table)
->>>>>>> c1ebf455
+	observedPrivileges, result, err := c.getPrivileges(ctx, user, dbname, table)
 	if err != nil {
 		return managed.ExternalObservation{}, err
 	}
@@ -189,10 +185,6 @@
 	return nil
 }
 
-<<<<<<< HEAD
-func (c *external) getPrivileges(ctx context.Context, user, dbname string, table string) ([]string, *managed.ExternalObservation, error) {
-	username, host := mysql.SplitUserHost(user)
-=======
 func (c *external) getPrivileges(ctx context.Context, username, dbname string, table string) ([]string, *managed.ExternalObservation, error) {
 	username, host := mysql.SplitUserHost(username)
 
@@ -226,7 +218,6 @@
 }
 
 func (c *external) parseGrantRows(ctx context.Context, username string, host string, dbname string, table string) ([]string, error) {
->>>>>>> c1ebf455
 	query := fmt.Sprintf("SHOW GRANTS FOR %s@%s", mysql.QuoteValue(username), mysql.QuoteValue(host))
 	rows, err := c.db.Query(ctx, xsql.Query{String: query})
 
@@ -267,19 +258,13 @@
 	dbname := defaultIdentifier(cr.Spec.ForProvider.Database)
 	table := defaultIdentifier(cr.Spec.ForProvider.Table)
 
-	privileges := strings.Join(cr.Spec.ForProvider.Privileges.ToStringSlice(), ", ")
+	privileges := cr.Spec.ForProvider.Privileges.ToStringSlice()
 	grantOption := hasGrantOption(cr)
 	binlog := cr.Spec.ForProvider.BinLog
-	query := createGrantQuery(privileges, dbname, username, table, grantOption)
-
-<<<<<<< HEAD
-	query := createGrantQuery(privileges, dbname, user, table)
-	if err := c.db.Exec(ctx, xsql.Query{String: query}); err != nil {
-		return managed.ExternalCreation{}, errors.Wrap(err, errCreateGrant)
-=======
+
+	query := createGrantQuery(privileges, dbname, user, table, grantOption)
 	if err := mysql.ExecWithBinlogAndFlush(ctx, c.db, mysql.ExecQuery{Query: query, ErrorValue: errCreateGrant}, mysql.ExecOptions{Binlog: binlog}); err != nil {
 		return managed.ExternalCreation{}, err
->>>>>>> c1ebf455
 	}
 	return managed.ExternalCreation{}, nil
 }
@@ -294,11 +279,6 @@
 	dbname := defaultIdentifier(cr.Spec.ForProvider.Database)
 	table := defaultIdentifier(cr.Spec.ForProvider.Table)
 
-<<<<<<< HEAD
-	privileges := strings.Join(cr.Spec.ForProvider.Privileges.ToStringSlice(), ", ")
-	username, host := mysql.SplitUserHost(user)
-=======
-	username, host := mysql.SplitUserHost(username)
 	binlog := cr.Spec.ForProvider.BinLog
 
 	observed := cr.Status.AtProvider.Privileges
@@ -308,14 +288,7 @@
 
 	if len(toRevoke) > 0 {
 		sort.Strings(toRevoke)
-		query := fmt.Sprintf("REVOKE %s ON %s.%s FROM %s@%s",
-			strings.Join(toRevoke, ", "),
-			dbname,
-			table,
-			mysql.QuoteValue(username),
-			mysql.QuoteValue(host),
-		)
-
+		query := createRevokeQuery(toRevoke, dbname, user, table)
 		if err := mysql.ExecWithBinlogAndFlush(ctx, c.db,
 			mysql.ExecQuery{
 				Query: query, ErrorValue: errRevokeGrant,
@@ -324,11 +297,10 @@
 			return managed.ExternalUpdate{}, err
 		}
 	}
->>>>>>> c1ebf455
 
 	if len(toGrant) > 0 {
 		sort.Strings(toGrant)
-		query := createGrantQuery(strings.Join(toGrant, ", "), dbname, username, table, grantOption)
+		query := createGrantQuery(toGrant, dbname, user, table, grantOption)
 		if err := mysql.ExecWithBinlogAndFlush(ctx, c.db,
 			mysql.ExecQuery{
 				Query: query, ErrorValue: errCreateGrant,
@@ -340,31 +312,20 @@
 	return managed.ExternalUpdate{}, nil
 }
 
-<<<<<<< HEAD
-	query = createGrantQuery(privileges, dbname, user, table)
-	if err := c.db.Exec(ctx, xsql.Query{String: query}); err != nil {
-		return managed.ExternalUpdate{}, err
-=======
 // hasGrantOption returns true if the privileges has a grant option item
 func hasGrantOption(cr *v1alpha1.Grant) bool {
 	for _, p := range cr.Spec.ForProvider.Privileges {
 		if string(p) == "GRANT OPTION" {
 			return true
 		}
->>>>>>> c1ebf455
 	}
 	return false
 }
 
-<<<<<<< HEAD
-func createGrantQuery(privileges, dbname, user string, table string) string {
-	username, host := mysql.SplitUserHost(user)
-=======
-func createGrantQuery(privileges, dbname, username string, table string, grantOption bool) string {
+func createGrantQuery(toGrant []string, dbname, username string, table string, grantOption bool) string {
 	username, host := mysql.SplitUserHost(username)
->>>>>>> c1ebf455
 	result := fmt.Sprintf("GRANT %s ON %s.%s TO %s@%s",
-		privileges,
+		strings.Join(toGrant, ", "),
 		dbname,
 		table,
 		mysql.QuoteValue(username),
@@ -378,6 +339,19 @@
 	return result
 }
 
+func createRevokeQuery(toRevoke []string, dbname, username string, table string) string {
+	username, host := mysql.SplitUserHost(username)
+	query := fmt.Sprintf("REVOKE %s ON %s.%s FROM %s@%s",
+		strings.Join(toRevoke, ", "),
+		dbname,
+		table,
+		mysql.QuoteValue(username),
+		mysql.QuoteValue(host),
+	)
+
+	return query
+}
+
 func (c *external) Delete(ctx context.Context, mg resource.Managed) error {
 	cr, ok := mg.(*v1alpha1.Grant)
 	if !ok {
@@ -389,12 +363,8 @@
 	table := defaultIdentifier(cr.Spec.ForProvider.Table)
 
 	privileges := strings.Join(cr.Spec.ForProvider.Privileges.ToStringSlice(), ", ")
-<<<<<<< HEAD
 	username, host := mysql.SplitUserHost(user)
-=======
-	username, host := mysql.SplitUserHost(username)
 	binlog := cr.Spec.ForProvider.BinLog
->>>>>>> c1ebf455
 
 	query := fmt.Sprintf("REVOKE %s ON %s.%s FROM %s@%s",
 		privileges,
