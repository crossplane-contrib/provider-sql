--- conflicted
+++ resolved
@@ -71,19 +71,16 @@
                 description: UserParameters define the desired state of a MySQL user
                   instance.
                 properties:
-<<<<<<< HEAD
                   authPlugin:
                     description: AuthPlugin sets the mysql authentication plugin,
                       defaults to mysql_native_password
                     pattern: ^([a-z]+_)+[a-z]+$
                     type: string
-=======
                   binlog:
                     description: BinLog defines whether the create, delete, update
                       operations of this user are propagated to replicas. Defaults
                       to true
                     type: boolean
->>>>>>> 2dd5eb18
                   passwordSecretRef:
                     description: |-
                       PasswordSecretRef references the secret that contains the password used
