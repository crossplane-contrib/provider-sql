---
apiVersion: apiextensions.k8s.io/v1
kind: CustomResourceDefinition
metadata:
  annotations:
    controller-gen.kubebuilder.io/version: v0.8.0
  creationTimestamp: null
  name: providerconfigs.mysql.sql.crossplane.io
spec:
  group: mysql.sql.crossplane.io
  names:
    categories:
    - crossplane
    - provider
    - sql
    kind: ProviderConfig
    listKind: ProviderConfigList
    plural: providerconfigs
    singular: providerconfig
  scope: Cluster
  versions:
  - additionalPrinterColumns:
    - jsonPath: .metadata.creationTimestamp
      name: AGE
      type: date
    - jsonPath: .spec.credentialsSecretRef.name
      name: SECRET-NAME
      priority: 1
      type: string
    name: v1alpha1
    schema:
      openAPIV3Schema:
        description: A ProviderConfig configures a Template provider.
        properties:
          apiVersion:
            description: 'APIVersion defines the versioned schema of this representation
              of an object. Servers should convert recognized schemas to the latest
              internal value, and may reject unrecognized values. More info: https://git.k8s.io/community/contributors/devel/sig-architecture/api-conventions.md#resources'
            type: string
          kind:
            description: 'Kind is a string value representing the REST resource this
              object represents. Servers may infer this from the endpoint the client
              submits requests to. Cannot be updated. In CamelCase. More info: https://git.k8s.io/community/contributors/devel/sig-architecture/api-conventions.md#types-kinds'
            type: string
          metadata:
            type: object
          spec:
            description: A ProviderConfigSpec defines the desired state of a ProviderConfig.
            properties:
              credentials:
                description: Credentials required to authenticate to this provider.
                properties:
                  connectionSecretRef:
                    description: A CredentialsSecretRef is a reference to a MySQL
                      connection secret that contains the credentials that must be
                      used to connect to the provider. +optional
                    properties:
                      name:
                        description: Name of the secret.
                        type: string
                      namespace:
                        description: Namespace of the secret.
                        type: string
                    required:
                    - name
                    - namespace
                    type: object
                  source:
                    description: Source of the provider credentials.
                    enum:
                    - MySQLConnectionSecret
                    type: string
                required:
                - source
                type: object
              tls:
                description: tls=true enables TLS / SSL encrypted connection to the
                  server. Use skip-verify if you want to use a self-signed or invalid
                  certificate (server side) or use preferred to use TLS only when
                  advertised by the server. This is similar to skip-verify, but additionally
                  allows a fallback to a connection which is not encrypted. Neither
                  skip-verify nor preferred add any reliable security.
                enum:
<<<<<<< HEAD
                - true
=======
                - "true"
>>>>>>> 35ae0ec0
                - skip-verify
                - preferred
                type: string
            required:
            - credentials
            type: object
          status:
            description: A ProviderConfigStatus reflects the observed state of a ProviderConfig.
            properties:
              conditions:
                description: Conditions of the resource.
                items:
                  description: A Condition that may apply to a resource.
                  properties:
                    lastTransitionTime:
                      description: LastTransitionTime is the last time this condition
                        transitioned from one status to another.
                      format: date-time
                      type: string
                    message:
                      description: A Message containing details about this condition's
                        last transition from one status to another, if any.
                      type: string
                    reason:
                      description: A Reason for this condition's last transition from
                        one status to another.
                      type: string
                    status:
                      description: Status of this condition; is it currently True,
                        False, or Unknown?
                      type: string
                    type:
                      description: Type of this condition. At most one of each condition
                        type may apply to a resource at any point in time.
                      type: string
                  required:
                  - lastTransitionTime
                  - reason
                  - status
                  - type
                  type: object
                type: array
              users:
                description: Users of this provider configuration.
                format: int64
                type: integer
            type: object
        required:
        - spec
        type: object
    served: true
    storage: true
    subresources:
      status: {}
status:
  acceptedNames:
    kind: ""
    plural: ""
  conditions: []
  storedVersions: []<|MERGE_RESOLUTION|>--- conflicted
+++ resolved
@@ -81,11 +81,7 @@
                   allows a fallback to a connection which is not encrypted. Neither
                   skip-verify nor preferred add any reliable security.
                 enum:
-<<<<<<< HEAD
-                - true
-=======
                 - "true"
->>>>>>> 35ae0ec0
                 - skip-verify
                 - preferred
                 type: string
