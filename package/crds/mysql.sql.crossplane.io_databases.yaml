---
apiVersion: apiextensions.k8s.io/v1
kind: CustomResourceDefinition
metadata:
  annotations:
    controller-gen.kubebuilder.io/version: v0.8.0
  creationTimestamp: null
  name: databases.mysql.sql.crossplane.io
spec:
  group: mysql.sql.crossplane.io
  names:
    categories:
    - crossplane
    - managed
    - sql
    kind: Database
    listKind: DatabaseList
    plural: databases
    singular: database
  scope: Cluster
  versions:
  - additionalPrinterColumns:
    - jsonPath: .status.conditions[?(@.type=='Ready')].status
      name: READY
      type: string
    - jsonPath: .status.conditions[?(@.type=='Synced')].status
      name: SYNCED
      type: string
    - jsonPath: .metadata.creationTimestamp
      name: AGE
      type: date
    name: v1alpha1
    schema:
      openAPIV3Schema:
        description: A Database represents the declarative state of a MySQL database.
        properties:
          apiVersion:
            description: 'APIVersion defines the versioned schema of this representation
              of an object. Servers should convert recognized schemas to the latest
              internal value, and may reject unrecognized values. More info: https://git.k8s.io/community/contributors/devel/sig-architecture/api-conventions.md#resources'
            type: string
          kind:
            description: 'Kind is a string value representing the REST resource this
              object represents. Servers may infer this from the endpoint the client
              submits requests to. Cannot be updated. In CamelCase. More info: https://git.k8s.io/community/contributors/devel/sig-architecture/api-conventions.md#types-kinds'
            type: string
          metadata:
            type: object
          spec:
            description: A DatabaseSpec defines the desired state of a Database.
            properties:
              deletionPolicy:
                default: Delete
                description: DeletionPolicy specifies what will happen to the underlying
                  external when this managed resource is deleted - either "Delete"
                  or "Orphan" the external resource.
                enum:
                - Orphan
                - Delete
                type: string
<<<<<<< HEAD
=======
              forProvider:
                description: DatabaseParameters define the desired state of a MySQL
                  database instance.
                properties:
                  binlog:
                    description: BinLog defines whether the create, delete, update
                      operations of this database are propagated to replicas. Defaults
                      to true
                    type: boolean
                type: object
>>>>>>> 35ae0ec0
              providerConfigRef:
                default:
                  name: default
                description: ProviderConfigReference specifies how the provider that
                  will be used to create, observe, update, and delete this managed
                  resource should be configured.
                properties:
                  name:
                    description: Name of the referenced object.
                    type: string
                  policy:
                    description: Policies for referencing.
                    properties:
                      resolution:
                        default: Required
                        description: Resolution specifies whether resolution of this
                          reference is required. The default is 'Required', which
                          means the reconcile will fail if the reference cannot be
                          resolved. 'Optional' means this reference will be a no-op
                          if it cannot be resolved.
                        enum:
                        - Required
                        - Optional
                        type: string
                      resolve:
                        description: Resolve specifies when this reference should
                          be resolved. The default is 'IfNotPresent', which will attempt
                          to resolve the reference only when the corresponding field
                          is not present. Use 'Always' to resolve the reference on
                          every reconcile.
                        enum:
                        - Always
                        - IfNotPresent
                        type: string
                    type: object
                required:
                - name
                type: object
              providerRef:
                description: 'ProviderReference specifies the provider that will be
                  used to create, observe, update, and delete this managed resource.
                  Deprecated: Please use ProviderConfigReference, i.e. `providerConfigRef`'
                properties:
                  name:
                    description: Name of the referenced object.
                    type: string
                  policy:
                    description: Policies for referencing.
                    properties:
                      resolution:
                        default: Required
                        description: Resolution specifies whether resolution of this
                          reference is required. The default is 'Required', which
                          means the reconcile will fail if the reference cannot be
                          resolved. 'Optional' means this reference will be a no-op
                          if it cannot be resolved.
                        enum:
                        - Required
                        - Optional
                        type: string
                      resolve:
                        description: Resolve specifies when this reference should
                          be resolved. The default is 'IfNotPresent', which will attempt
                          to resolve the reference only when the corresponding field
                          is not present. Use 'Always' to resolve the reference on
                          every reconcile.
                        enum:
                        - Always
                        - IfNotPresent
                        type: string
                    type: object
                required:
                - name
                type: object
              publishConnectionDetailsTo:
                description: PublishConnectionDetailsTo specifies the connection secret
                  config which contains a name, metadata and a reference to secret
                  store config to which any connection details for this managed resource
                  should be written. Connection details frequently include the endpoint,
                  username, and password required to connect to the managed resource.
                properties:
                  configRef:
                    default:
                      name: default
                    description: SecretStoreConfigRef specifies which secret store
                      config should be used for this ConnectionSecret.
                    properties:
                      name:
                        description: Name of the referenced object.
                        type: string
                      policy:
                        description: Policies for referencing.
                        properties:
                          resolution:
                            default: Required
                            description: Resolution specifies whether resolution of
                              this reference is required. The default is 'Required',
                              which means the reconcile will fail if the reference
                              cannot be resolved. 'Optional' means this reference
                              will be a no-op if it cannot be resolved.
                            enum:
                            - Required
                            - Optional
                            type: string
                          resolve:
                            description: Resolve specifies when this reference should
                              be resolved. The default is 'IfNotPresent', which will
                              attempt to resolve the reference only when the corresponding
                              field is not present. Use 'Always' to resolve the reference
                              on every reconcile.
                            enum:
                            - Always
                            - IfNotPresent
                            type: string
                        type: object
                    required:
                    - name
                    type: object
                  metadata:
                    description: Metadata is the metadata for connection secret.
                    properties:
                      annotations:
                        additionalProperties:
                          type: string
                        description: Annotations are the annotations to be added to
                          connection secret. - For Kubernetes secrets, this will be
                          used as "metadata.annotations". - It is up to Secret Store
                          implementation for others store types.
                        type: object
                      labels:
                        additionalProperties:
                          type: string
                        description: Labels are the labels/tags to be added to connection
                          secret. - For Kubernetes secrets, this will be used as "metadata.labels".
                          - It is up to Secret Store implementation for others store
                          types.
                        type: object
                      type:
                        description: Type is the SecretType for the connection secret.
                          - Only valid for Kubernetes Secret Stores.
                        type: string
                    type: object
                  name:
                    description: Name is the name of the connection secret.
                    type: string
                required:
                - name
                type: object
              writeConnectionSecretToRef:
                description: WriteConnectionSecretToReference specifies the namespace
                  and name of a Secret to which any connection details for this managed
                  resource should be written. Connection details frequently include
                  the endpoint, username, and password required to connect to the
                  managed resource. This field is planned to be replaced in a future
                  release in favor of PublishConnectionDetailsTo. Currently, both
                  could be set independently and connection details would be published
                  to both without affecting each other.
                properties:
                  name:
                    description: Name of the secret.
                    type: string
                  namespace:
                    description: Namespace of the secret.
                    type: string
                required:
                - name
                - namespace
                type: object
<<<<<<< HEAD
=======
            required:
            - forProvider
>>>>>>> 35ae0ec0
            type: object
          status:
            description: A DatabaseStatus represents the observed state of a Database.
            properties:
              conditions:
                description: Conditions of the resource.
                items:
                  description: A Condition that may apply to a resource.
                  properties:
                    lastTransitionTime:
                      description: LastTransitionTime is the last time this condition
                        transitioned from one status to another.
                      format: date-time
                      type: string
                    message:
                      description: A Message containing details about this condition's
                        last transition from one status to another, if any.
                      type: string
                    reason:
                      description: A Reason for this condition's last transition from
                        one status to another.
                      type: string
                    status:
                      description: Status of this condition; is it currently True,
                        False, or Unknown?
                      type: string
                    type:
                      description: Type of this condition. At most one of each condition
                        type may apply to a resource at any point in time.
                      type: string
                  required:
                  - lastTransitionTime
                  - reason
                  - status
                  - type
                  type: object
                type: array
            type: object
        required:
        - spec
        type: object
    served: true
    storage: true
    subresources:
      status: {}
status:
  acceptedNames:
    kind: ""
    plural: ""
  conditions: []
  storedVersions: []<|MERGE_RESOLUTION|>--- conflicted
+++ resolved
@@ -58,8 +58,6 @@
                 - Orphan
                 - Delete
                 type: string
-<<<<<<< HEAD
-=======
               forProvider:
                 description: DatabaseParameters define the desired state of a MySQL
                   database instance.
@@ -70,7 +68,6 @@
                       to true
                     type: boolean
                 type: object
->>>>>>> 35ae0ec0
               providerConfigRef:
                 default:
                   name: default
@@ -239,11 +236,8 @@
                 - name
                 - namespace
                 type: object
-<<<<<<< HEAD
-=======
             required:
             - forProvider
->>>>>>> 35ae0ec0
             type: object
           status:
             description: A DatabaseStatus represents the observed state of a Database.
